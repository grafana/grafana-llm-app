--- conflicted
+++ resolved
@@ -7,11 +7,6 @@
 import { Alert, Button, LoadingPlaceholder, useStyles2 } from '@grafana/ui';
 
 import { testIds } from '../testIds';
-<<<<<<< HEAD
-import { ProviderConfig, ProviderSettings } from './Provider';
-import { VectorConfig, VectorSettings } from './Vector';
-=======
->>>>>>> 41edf24b
 import { ShowHealthCheckResult } from './HealthCheck';
 import { LLMConfig } from './LLMConfig';
 import { OpenAISettings } from './OpenAI';
@@ -26,7 +21,7 @@
 }
 
 export interface AppPluginSettings {
-  provider?: ProviderSettings;
+  openAI?: OpenAISettings;
   vector?: VectorSettings;
   // The enableGrafanaManagedLLM flag will enable the plugin to use Grafana-managed OpenAI
   // This will only work for Grafana Cloud install plugins
@@ -36,12 +31,8 @@
 }
 
 export type Secrets = {
-<<<<<<< HEAD
-  providerKey?: string;
-=======
   openAIKey?: string;
   qdrantApiKey?: string;
->>>>>>> 41edf24b
   vectorStoreBasicAuthPassword?: string;
   vectorEmbedderBasicAuthPassword?: string;
 };
@@ -52,7 +43,7 @@
 
 function initialSecrets(secureJsonFields: KeyValue<boolean>): SecretsSet {
   return {
-    providerKey: secureJsonFields.providerKey ?? secureJsonFields.openAIKey ?? false,
+    openAIKey: secureJsonFields.openAIKey ?? false,
     vectorEmbedderBasicAuthPassword: secureJsonFields.vectorEmbedderBasicAuthPassword ?? false,
     vectorStoreBasicAuthPassword: secureJsonFields.vectorStoreBasicAuthPassword ?? false,
     qdrantApiKey: secureJsonFields.qdrantApiKey ?? false,
@@ -61,21 +52,10 @@
 
 export interface AppConfigProps extends PluginConfigPageProps<AppPluginMeta<AppPluginSettings>> {}
 
-// migration layer to convert old to new structure
-export const initialJsonData = (jsonData: KeyValue<any>): AppPluginSettings => {
-  // destructure old fields and rename 'provider' to 'name'
-  const {provider: name, ...oldSettings} = jsonData.openAI ?? { provider: "openai" }
-    // only use values from openAI if no provider configured
-  return {
-    provider: jsonData.provider ?? {...oldSettings, name},
-    vector: jsonData.vector,
-  };
-};
-
 export const AppConfig = ({ plugin }: AppConfigProps) => {
   const s = useStyles2(getStyles);
   const { enabled, pinned, jsonData, secureJsonFields } = plugin.meta;
-  const [settings, setSettings] = useState<AppPluginSettings>(initialJsonData(jsonData ?? {}));
+  const [settings, setSettings] = useState<AppPluginSettings>(jsonData ?? {});
   console.log(settings);
   const [newSecrets, setNewSecrets] = useState<Secrets>({});
   // Whether each secret is already configured in the plugin backend.
@@ -139,12 +119,6 @@
 
   return (
     <div data-testid={testIds.appConfig.container}>
-<<<<<<< HEAD
-      <ProviderConfig
-        settings={settings.provider ?? {}}
-        onChange={(provider) => {
-          setSettings({ ...settings, provider });
-=======
       <LLMConfig
         settings={settings}
         onChange={(newSettings: AppPluginSettings) => {
@@ -152,7 +126,6 @@
             setOptInUpdated(true);
           }
           setSettings(newSettings);
->>>>>>> 41edf24b
           setUpdated(true);
         }}
         secrets={newSecrets}
