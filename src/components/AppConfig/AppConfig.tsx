--- conflicted
+++ resolved
@@ -8,15 +8,12 @@
 
 import { testIds } from '../testIds';
 import { ShowHealthCheckResult } from './HealthCheck';
-<<<<<<< HEAD
 import { LLMConfig } from './LLMConfig';
 import { OpenAISettings } from './OpenAI';
 import { VectorConfig, VectorSettings } from './Vector';
 
 ///////////////////////
-=======
 import { DevSandbox } from './DevSandbox';
->>>>>>> bd2cd9ba
 
 export interface AppPluginSettings {
   openAI?: OpenAISettings;
@@ -121,18 +118,11 @@
 
   return (
     <div data-testid={testIds.appConfig.container}>
-<<<<<<< HEAD
+      {process.env.NODE_ENV === 'development' && <DevSandbox/>}
       <LLMConfig
         settings={settings}
         onChange={(newSettings: AppPluginSettings) => {
           setSettings(newSettings);
-=======
-      {process.env.NODE_ENV === 'development' && <DevSandbox/>}
-      <OpenAIConfig
-        settings={settings.openAI ?? {}}
-        onChange={(openAI) => {
-          setSettings({ ...settings, openAI });
->>>>>>> bd2cd9ba
           setUpdated(true);
         }}
         secrets={newSecrets}
