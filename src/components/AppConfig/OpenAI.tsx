--- conflicted
+++ resolved
@@ -6,10 +6,6 @@
 import { testIds } from 'components/testIds';
 import { getStyles, Secrets, SecretsSet } from './AppConfig';
 import { AzureModelDeploymentConfig, AzureModelDeployments } from './AzureConfig';
-<<<<<<< HEAD
-=======
-// import { SelectableValue } from '@grafana/data';
->>>>>>> bd2cd9ba
 
 export type OpenAIProvider = 'openai' | 'azure' | 'grafana';
 
