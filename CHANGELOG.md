# Changelog

<<<<<<< HEAD
## Unreleased

* Improve health check endpoint to include status of various features
* Add Go package providing an OpenAI client to use the LLM app from backend Go code
=======
## 0.2.1

* Change path handling for chat completions streams to put separate requests into separate streams. Requests can pass a UUID as the suffix of the path now, but is backwards compatible with an older version of the frontend code.
>>>>>>> 2d72e595

## 0.2.0

* Expose vector search API to perform semantic search against a vector database using a configurable embeddings source

## 0.1.0

* Support proxying LLM requests from Grafana to OpenAI<|MERGE_RESOLUTION|>--- conflicted
+++ resolved
@@ -1,15 +1,12 @@
 # Changelog
 
-<<<<<<< HEAD
 ## Unreleased
 
-* Improve health check endpoint to include status of various features
 * Add Go package providing an OpenAI client to use the LLM app from backend Go code
-=======
+
 ## 0.2.1
 
 * Change path handling for chat completions streams to put separate requests into separate streams. Requests can pass a UUID as the suffix of the path now, but is backwards compatible with an older version of the frontend code.
->>>>>>> 2d72e595
 
 ## 0.2.0
 
