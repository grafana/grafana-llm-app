package plugin

import (
	"context"
	"encoding/json"
	"fmt"
	"io"
	"net/http"

	"github.com/grafana/grafana-plugin-sdk-go/backend"
	"github.com/grafana/grafana-plugin-sdk-go/backend/log"
	"github.com/grafana/grafana-plugin-sdk-go/build"
)

// Define models for each provider to be included in the health check.
var providerModels = map[string][]string{
	"openai": {"gpt-3.5-turbo", "gpt-4"},
	"pulze":  {"pulze", "openai/gpt-4"},
}

type healthCheckClient interface {
	Do(req *http.Request) (*http.Response, error)
}

type modelHealth struct {
	OK    bool   `json:"ok"`
	Error string `json:"error,omitempty"`
}

type providerHealthDetails struct {
	Configured bool                   `json:"configured"`
	OK         bool                   `json:"ok"`
	Error      string                 `json:"error,omitempty"`
	Models     map[string]modelHealth `json:"models"`
}

type vectorHealthDetails struct {
	Enabled bool   `json:"enabled"`
	OK      bool   `json:"ok"`
	Error   string `json:"error,omitempty"`
}

type healthCheckDetails struct {
	Provider providerHealthDetails `json:"provider"`
	Vector   vectorHealthDetails   `json:"vector"`
	Version  string                `json:"version"`
}

func getVersion() string {
	buildInfo, err := build.GetBuildInfo()
	if err != nil {
		return "unknown"
	}
	return buildInfo.Version
}

<<<<<<< HEAD
// testModel simulates a health check for a specific model of a provider.
func (a *App) testModel(ctx context.Context, url *url.URL, model string) error {
	if url == nil {
		return fmt.Errorf("URL is nil")
	}

	// Simulated health check logic goes here
=======
func (a *App) testOpenAIModel(ctx context.Context, model string, tenant string) error {
>>>>>>> 41edf24b
	body := map[string]interface{}{
		"model": model,
		"messages": []map[string]interface{}{
			{
				"role":    "user",
				"content": "Hello",
			},
		},
	}
	req, err := a.newOpenAIChatCompletionsRequest(ctx, body, tenant)
	if err != nil {
		return fmt.Errorf("create request: %w", err)
	}
	resp, err := a.healthCheckClient.Do(req)
	if err != nil {
		return fmt.Errorf("make request: %w", err)
	}
	defer resp.Body.Close()
	if resp.StatusCode != http.StatusOK {
		respBody, err := io.ReadAll(resp.Body)
		if err != nil {
			return fmt.Errorf("unexpected status code: %d", resp.StatusCode)
		}
		return fmt.Errorf("unexpected status code: %d: %s", resp.StatusCode, respBody)
	}
	return nil
}

// providerHealth performs a health check for the selected provider and caches the
// result if successful. The caller must lock a.healthCheckMutex.
<<<<<<< HEAD
func (a *App) providerHealth(ctx context.Context, provider string, models []string) providerHealthDetails {
	if a.healthProvider != nil {
		log.DefaultLogger.Debug("returning cached healthProvider:", a.healthProvider.Models)
		return *a.healthProvider
=======
func (a *App) openAIHealth(ctx context.Context, req *backend.CheckHealthRequest) (openAIHealthDetails, error) {
	if a.healthOpenAI != nil {
		return *a.healthOpenAI, nil
>>>>>>> 41edf24b
	}
	log.DefaultLogger.Debug(fmt.Sprintf("in checkProviderHealth with %s", models))

	d := providerHealthDetails{
		Configured: a.settings.Provider.apiKey != "",
		OK:         true,
		Models:     make(map[string]modelHealth),
	}
<<<<<<< HEAD
	u, err := url.Parse(a.settings.Provider.URL)
	if err != nil {
		d.OK = false
		d.Error = fmt.Sprintf("Unable to parse provider URL: %s", err)
		return d
	}
=======
>>>>>>> 41edf24b

	for _, model := range models {
		health := modelHealth{OK: false, Error: "model not configured."}
		if d.Configured {
			health.OK = true
			health.Error = ""
<<<<<<< HEAD
			err := a.testModel(ctx, u, model)
=======
			err := a.testOpenAIModel(ctx, model, a.settings.Tenant)
>>>>>>> 41edf24b
			if err != nil {
				health.OK = false
				health.Error = err.Error()
			}
		}
		d.Models[model] = health
	}
	anyOK := false
	for _, v := range d.Models {
		if v.OK {
			anyOK = true
			break
		}
	}
	if !anyOK {
		d.OK = false
		d.Error = "No models are working"
	}

	// Only cache result if provider is ok to use.
	if d.OK {
		a.healthProvider = &d
	}
	return d
}

// testVectorService checks the health of VectorAPI and caches the result if successful.
func (a *App) testVectorService(ctx context.Context) error {
	if a.vectorService == nil {
		return fmt.Errorf("vector service not configured")
	}
	err := a.vectorService.Health(ctx)
	if err != nil {
		return fmt.Errorf("vector service health check failed: %w", err)
	}
	return nil
}

// vectorHealth performs a health check for the Vector service and caches the
// result if successful. The caller must lock a.healthCheckMutex.
func (a *App) vectorHealth(ctx context.Context) vectorHealthDetails {
	if a.healthVector != nil {
		return *a.healthVector
	}

	d := vectorHealthDetails{
		Enabled: a.settings.Vector.Enabled,
		OK:      true,
	}
	if !d.Enabled {
		d.OK = false
		return d
	}
	err := a.testVectorService(ctx)
	if err != nil {
		d.OK = false
		d.Error = err.Error()
	}

	// Only cache if the health check succeeded.
	if d.OK {
		a.healthVector = &d
	}
	return d
}

// CheckHealth handles health checks for the selected provider and the Vector service.
func (a *App) CheckHealth(ctx context.Context, req *backend.CheckHealthRequest) (*backend.CheckHealthResult, error) {
	a.healthCheckMutex.Lock()
	defer a.healthCheckMutex.Unlock()

<<<<<<< HEAD
	log.DefaultLogger.Debug("CheckHealth", a.settings.Provider.Name, a.settings.Provider)

	ps := string(a.settings.Provider.Name)
	log.DefaultLogger.Debug("")
	provider := a.providerHealth(ctx, ps, providerModels[ps])
	if provider.Error == "" {
		a.healthProvider = &provider
=======
	openAI, err := a.openAIHealth(ctx, req)
	if err != nil {
		openAI.OK = false
		openAI.Error = err.Error()
>>>>>>> 41edf24b
	}

	vector := a.vectorHealth(ctx)
	if vector.Error == "" {
		a.healthVector = &vector
	}
	details := healthCheckDetails{
		Provider: provider,
		Vector:   vector,
		Version:  getVersion(),
	}

	body, err := json.Marshal(details)
	if err != nil {
		return &backend.CheckHealthResult{
			Status:  backend.HealthStatusError,
			Message: "failed to marshal details",
		}, nil
	}
	return &backend.CheckHealthResult{
		Status:      backend.HealthStatusOk,
		JSONDetails: body,
	}, nil
}<|MERGE_RESOLUTION|>--- conflicted
+++ resolved
@@ -8,7 +8,6 @@
 	"net/http"
 
 	"github.com/grafana/grafana-plugin-sdk-go/backend"
-	"github.com/grafana/grafana-plugin-sdk-go/backend/log"
 	"github.com/grafana/grafana-plugin-sdk-go/build"
 )
 
@@ -22,16 +21,16 @@
 	Do(req *http.Request) (*http.Response, error)
 }
 
-type modelHealth struct {
+type openAIModelHealth struct {
 	OK    bool   `json:"ok"`
 	Error string `json:"error,omitempty"`
 }
 
-type providerHealthDetails struct {
-	Configured bool                   `json:"configured"`
-	OK         bool                   `json:"ok"`
-	Error      string                 `json:"error,omitempty"`
-	Models     map[string]modelHealth `json:"models"`
+type openAIHealthDetails struct {
+	Configured bool                         `json:"configured"`
+	OK         bool                         `json:"ok"`
+	Error      string                       `json:"error,omitempty"`
+	Models     map[string]openAIModelHealth `json:"models"`
 }
 
 type vectorHealthDetails struct {
@@ -41,9 +40,9 @@
 }
 
 type healthCheckDetails struct {
-	Provider providerHealthDetails `json:"provider"`
-	Vector   vectorHealthDetails   `json:"vector"`
-	Version  string                `json:"version"`
+	OpenAI  openAIHealthDetails `json:"openAI"`
+	Vector  vectorHealthDetails `json:"vector"`
+	Version string              `json:"version"`
 }
 
 func getVersion() string {
@@ -54,17 +53,7 @@
 	return buildInfo.Version
 }
 
-<<<<<<< HEAD
-// testModel simulates a health check for a specific model of a provider.
-func (a *App) testModel(ctx context.Context, url *url.URL, model string) error {
-	if url == nil {
-		return fmt.Errorf("URL is nil")
-	}
-
-	// Simulated health check logic goes here
-=======
 func (a *App) testOpenAIModel(ctx context.Context, model string, tenant string) error {
->>>>>>> 41edf24b
 	body := map[string]interface{}{
 		"model": model,
 		"messages": []map[string]interface{}{
@@ -93,46 +82,29 @@
 	return nil
 }
 
-// providerHealth performs a health check for the selected provider and caches the
+// openAIHealth performs a health check for the selected provider and caches the
 // result if successful. The caller must lock a.healthCheckMutex.
-<<<<<<< HEAD
-func (a *App) providerHealth(ctx context.Context, provider string, models []string) providerHealthDetails {
-	if a.healthProvider != nil {
-		log.DefaultLogger.Debug("returning cached healthProvider:", a.healthProvider.Models)
-		return *a.healthProvider
-=======
-func (a *App) openAIHealth(ctx context.Context, req *backend.CheckHealthRequest) (openAIHealthDetails, error) {
+func (a *App) openAIHealth(ctx context.Context, req *backend.CheckHealthRequest) openAIHealthDetails {
 	if a.healthOpenAI != nil {
-		return *a.healthOpenAI, nil
->>>>>>> 41edf24b
-	}
-	log.DefaultLogger.Debug(fmt.Sprintf("in checkProviderHealth with %s", models))
-
-	d := providerHealthDetails{
-		Configured: a.settings.Provider.apiKey != "",
+		return *a.healthOpenAI
+	}
+
+	d := openAIHealthDetails{
 		OK:         true,
-		Models:     make(map[string]modelHealth),
-	}
-<<<<<<< HEAD
-	u, err := url.Parse(a.settings.Provider.URL)
-	if err != nil {
-		d.OK = false
-		d.Error = fmt.Sprintf("Unable to parse provider URL: %s", err)
-		return d
-	}
-=======
->>>>>>> 41edf24b
+		Configured: a.settings.OpenAI.apiKey != "",
+		Models:     map[string]openAIModelHealth{},
+	}
+	models := providerModels["openai"]
+	if a.settings.OpenAI.Provider == openAIProviderPulze {
+		models = providerModels["pulze"]
+	}
 
 	for _, model := range models {
-		health := modelHealth{OK: false, Error: "model not configured."}
+		health := openAIModelHealth{OK: false, Error: "OpenAI not configured"}
 		if d.Configured {
 			health.OK = true
 			health.Error = ""
-<<<<<<< HEAD
-			err := a.testModel(ctx, u, model)
-=======
 			err := a.testOpenAIModel(ctx, model, a.settings.Tenant)
->>>>>>> 41edf24b
 			if err != nil {
 				health.OK = false
 				health.Error = err.Error()
@@ -154,7 +126,7 @@
 
 	// Only cache result if provider is ok to use.
 	if d.OK {
-		a.healthProvider = &d
+		a.healthOpenAI = &d
 	}
 	return d
 }
@@ -204,20 +176,9 @@
 	a.healthCheckMutex.Lock()
 	defer a.healthCheckMutex.Unlock()
 
-<<<<<<< HEAD
-	log.DefaultLogger.Debug("CheckHealth", a.settings.Provider.Name, a.settings.Provider)
-
-	ps := string(a.settings.Provider.Name)
-	log.DefaultLogger.Debug("")
-	provider := a.providerHealth(ctx, ps, providerModels[ps])
-	if provider.Error == "" {
-		a.healthProvider = &provider
-=======
-	openAI, err := a.openAIHealth(ctx, req)
-	if err != nil {
-		openAI.OK = false
-		openAI.Error = err.Error()
->>>>>>> 41edf24b
+	openAI := a.openAIHealth(ctx, req)
+	if openAI.Error == "" {
+		a.healthOpenAI = &openAI
 	}
 
 	vector := a.vectorHealth(ctx)
@@ -225,9 +186,9 @@
 		a.healthVector = &vector
 	}
 	details := healthCheckDetails{
-		Provider: provider,
-		Vector:   vector,
-		Version:  getVersion(),
+		OpenAI:  openAI,
+		Vector:  vector,
+		Version: getVersion(),
 	}
 
 	body, err := json.Marshal(details)
