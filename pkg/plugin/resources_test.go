--- conflicted
+++ resolved
@@ -104,13 +104,8 @@
 	for _, tc := range []struct {
 		name string
 
-<<<<<<< HEAD
-		openAIsettings ProviderSettings
-		apiKey         string
-=======
 		settings Settings
 		apiKey   string
->>>>>>> 41edf24b
 
 		method string
 		path   string
@@ -129,17 +124,11 @@
 		{
 			name: "openai",
 
-<<<<<<< HEAD
-			openAIsettings: ProviderSettings{
-				OrganizationID: "myOrg",
-				Name:           providerOpenAI,
-=======
 			settings: Settings{
 				OpenAI: OpenAISettings{
 					OrganizationID: "myOrg",
 					Provider:       openAIProviderOpenAI,
 				},
->>>>>>> 41edf24b
 			},
 			apiKey: "abcd1234",
 
@@ -159,13 +148,6 @@
 		{
 			name: "azure",
 
-<<<<<<< HEAD
-			openAIsettings: ProviderSettings{
-				OrganizationID: "myOrg",
-				Name:           providerAzure,
-				AzureMapping: [][]string{
-					{"gpt-3.5-turbo", "gpt-35-turbo"},
-=======
 			settings: Settings{
 				OpenAI: OpenAISettings{
 					OrganizationID: "myOrg",
@@ -173,7 +155,6 @@
 					AzureMapping: [][]string{
 						{"gpt-3.5-turbo", "gpt-35-turbo"},
 					},
->>>>>>> 41edf24b
 				},
 			},
 
@@ -195,13 +176,6 @@
 		{
 			name: "azure invalid deployment",
 
-<<<<<<< HEAD
-			openAIsettings: ProviderSettings{
-				OrganizationID: "myOrg",
-				Name:           providerAzure,
-				AzureMapping: [][]string{
-					{"gpt-3.5-turbo", "gpt-35-turbo"},
-=======
 			settings: Settings{
 				OpenAI: OpenAISettings{
 					OrganizationID: "myOrg",
@@ -209,7 +183,6 @@
 					AzureMapping: [][]string{
 						{"gpt-3.5-turbo", "gpt-35-turbo"},
 					},
->>>>>>> 41edf24b
 				},
 			},
 			apiKey: "abcd1234",
@@ -224,13 +197,6 @@
 			expStatus: http.StatusBadRequest,
 		},
 		{
-<<<<<<< HEAD
-			name: "pulze with specific model",
-
-			openAIsettings: ProviderSettings{
-				Name:       providerPulze,
-				PulzeModel: "pulze",
-=======
 			name: "grafana-managed llm gateway - opt in not set",
 
 			settings: Settings{
@@ -238,21 +204,10 @@
 				OpenAI: OpenAISettings{
 					Provider: openAIProviderGrafana,
 				},
->>>>>>> 41edf24b
-			},
-			apiKey: "abcd1234",
-
-			method: http.MethodPost,
-<<<<<<< HEAD
-			path:   "/pulze/v1/chat/completions",
-			body:   []byte(`{"model": "openai/gpt-3.5-turbo", "messages": ["some stuff"]}`),
-
-			expReqHeaders: http.Header{
-				"Authorization": {"Bearer abcd1234"},
-			},
-			expReqPath: "/v1/chat/completions",
-			expReqBody: []byte(`{"model": "openai/gpt-3.5.turbo", "messages": ["some stuff"]}`),
-=======
+			},
+			apiKey: "abcd1234",
+
+			method: http.MethodPost,
 			path:   "/openai/v1/chat/completions",
 			body:   []byte(`{"model": "gpt-3.5-turbo", "messages": ["some stuff"]}`),
 
@@ -262,18 +217,10 @@
 			},
 			expReqPath: "/openai/v1/chat/completions",
 			expReqBody: []byte(`{"model": "gpt-3.5-turbo", "messages": ["some stuff"]}`),
->>>>>>> 41edf24b
-
-			expStatus: http.StatusOK,
-		},
-		{
-<<<<<<< HEAD
-			name: "pulze without model",
-
-			openAIsettings: ProviderSettings{
-				Name:       providerPulze,
-				PulzeModel: "pulze",
-=======
+
+			expStatus: http.StatusOK,
+		},
+		{
 			name: "grafana-managed llm gateway - opt in set to true",
 
 			settings: Settings{
@@ -284,21 +231,10 @@
 				LLMGateway: LLMGatewaySettings{
 					IsOptIn: true,
 				},
->>>>>>> 41edf24b
-			},
-			apiKey: "abcd1234",
-
-			method: http.MethodPost,
-<<<<<<< HEAD
-			path:   "/pulze/v1/chat/completions",
-			body:   []byte(`{"model": "", "messages": ["some stuff"]}`),
-
-			expReqHeaders: http.Header{
-				"Authorization": {"Bearer abcd1234"},
-			},
-			expReqPath: "/v1/chat/completions",
-			expReqBody: []byte(`{"model": "pulze", "messages": ["some stuff"]}`),
-=======
+			},
+			apiKey: "abcd1234",
+
+			method: http.MethodPost,
 			path:   "/openai/v1/chat/completions",
 			body:   []byte(`{"model": "gpt-3.5-turbo", "messages": ["some stuff"]}`),
 
@@ -334,7 +270,52 @@
 			},
 			expReqPath: "/openai/v1/chat/completions",
 			expReqBody: []byte(`{"model": "gpt-3.5-turbo", "messages": ["some stuff"]}`),
->>>>>>> 41edf24b
+
+			expStatus: http.StatusOK,
+		},
+		{
+			name: "pulze with specific model",
+
+			settings: Settings{
+				OpenAI: OpenAISettings{
+					Provider:   openAIProviderPulze,
+					PulzeModel: "pulze",
+				},
+			},
+			apiKey: "abcd1234",
+
+			method: http.MethodPost,
+			path:   "/pulze/v1/chat/completions",
+			body:   []byte(`{"model": "openai/gpt-3.5-turbo", "messages": ["some stuff"]}`),
+
+			expReqHeaders: http.Header{
+				"Authorization": {"Bearer abcd1234"},
+			},
+			expReqPath: "/v1/chat/completions",
+			expReqBody: []byte(`{"model": "openai/gpt-3.5.turbo", "messages": ["some stuff"]}`),
+
+			expStatus: http.StatusOK,
+		},
+		{
+			name: "pulze without model",
+
+			settings: Settings{
+				OpenAI: OpenAISettings{
+					Provider:   openAIProviderPulze,
+					PulzeModel: "pulze",
+				},
+			},
+			apiKey: "abcd1234",
+
+			method: http.MethodPost,
+			path:   "/pulze/v1/chat/completions",
+			body:   []byte(`{"model": "", "messages": ["some stuff"]}`),
+
+			expReqHeaders: http.Header{
+				"Authorization": {"Bearer abcd1234"},
+			},
+			expReqPath: "/v1/chat/completions",
+			expReqBody: []byte(`{"model": "pulze", "messages": ["some stuff"]}`),
 
 			expStatus: http.StatusOK,
 		},
@@ -352,12 +333,7 @@
 			}
 
 			// Initialize app
-<<<<<<< HEAD
-			settings := Settings{Provider: tc.openAIsettings}
-			jsonData, err := json.Marshal(settings)
-=======
 			jsonData, err := json.Marshal(tc.settings)
->>>>>>> 41edf24b
 			if err != nil {
 				t.Fatalf("json marshal: %s", err)
 			}
@@ -365,12 +341,8 @@
 			appSettings := backend.AppInstanceSettings{
 				JSONData: jsonData,
 				DecryptedSecureJSONData: map[string]string{
-<<<<<<< HEAD
-					"providerKey": tc.apiKey,
-=======
 					"openAIKey":     tc.apiKey,
 					"llmGatewayKey": tc.apiKey,
->>>>>>> 41edf24b
 				},
 			}
 			inst, err := NewApp(ctx, appSettings)
