package plugin

import (
	"bytes"
	"encoding/json"
	"fmt"
	"io"
	"net/http"
	"net/http/httputil"
	"net/url"
	"os"
	"strings"

	"github.com/grafana/grafana-llm-app/pkg/plugin/vector/store"
	"github.com/grafana/grafana-plugin-sdk-go/backend/log"
	"github.com/grafana/grafana-plugin-sdk-go/backend/resource/httpadapter"
)

<<<<<<< HEAD
// modifyURL modifies the request URL to point to the configured provider API.
func modifyURL(provider ProviderSettings, req *http.Request) error {
	u, err := url.Parse(provider.URL)
=======
func handleError(w http.ResponseWriter, err error, status int) {
	log.DefaultLogger.Error(err.Error())
	// Attempt to write the error as JSON.
	jd, err := json.Marshal(map[string]string{"error": err.Error()})
	if err != nil {
		// We can't write JSON, so just write the error string.
		w.WriteHeader(http.StatusInternalServerError)
		_, err = w.Write([]byte(err.Error()))
		if err != nil {
			log.DefaultLogger.Error("Unable to write error response", "err", err)
		}
		return
	}
	w.WriteHeader(status)
	_, err = w.Write(jd)
	if err != nil {
		log.DefaultLogger.Error("Unable to write error response", "err", err)
	}
}

// modifyURL modifies the request URL to point to the configured OpenAI API.
func modifyURL(openAIUrl string, req *http.Request) error {
	u, err := url.Parse(openAIUrl)
>>>>>>> 41edf24b
	if err != nil {
		log.DefaultLogger.Error("Unable to parse provider URL", "err", err)
		return fmt.Errorf("parse provider URL: %w", err)
	}
	req.URL.Scheme = u.Scheme
	req.URL.Host = u.Host
	return nil
}

// openAIProxy is a reverse proxy for OpenAI API calls.
// It modifies the request to point to the configured OpenAI API, returning
// a 400 error if the URL in settings cannot be parsed, then proxies the request
// using the configured API key and OpenAI organization.
type openAIProxy struct {
	settings Settings
	// rp is a reverse proxy handling the modified request. Use this rather than
	// our own client, since it handles things like buffering.
	rp *httputil.ReverseProxy
}

func (a *openAIProxy) ServeHTTP(w http.ResponseWriter, req *http.Request) {
<<<<<<< HEAD
	err := modifyURL(a.settings.Provider, req)
=======
	err := modifyURL(a.settings.OpenAI.URL, req)
>>>>>>> 41edf24b
	if err != nil {
		// Attempt to write the error as JSON.
		jd, err := json.Marshal(map[string]string{"error": err.Error()})
		if err != nil {
			// We can't write JSON, so just write the error string.
			w.WriteHeader(http.StatusInternalServerError)
			_, err = w.Write([]byte(err.Error()))
			if err != nil {
				log.DefaultLogger.Error("Unable to write error response", "err", err)
			}
			return
		}
		w.WriteHeader(http.StatusBadRequest)
		_, err = w.Write(jd)
		if err != nil {
			log.DefaultLogger.Error("Unable to write error response", "err", err)
		}
	}
	a.rp.ServeHTTP(w, req)
}

func newOpenAIProxy(settings Settings) http.Handler {
	director := func(req *http.Request) {
		req.URL.Path = strings.TrimPrefix(req.URL.Path, "/openai")
		req.Header.Add("Authorization", "Bearer "+settings.Provider.apiKey)
		req.Header.Add("OpenAI-Organization", settings.Provider.OrganizationID)
	}
	return &openAIProxy{
		settings: settings,
		rp:       &httputil.ReverseProxy{Director: director},
	}
}

// pulzeProxy is a reverse proxy for Pulze API calls.
// It modifies the request to point to the configured OpenAI API, returning
// a 400 error if the URL in settings cannot be parsed, then proxies the request
// using the configured API key and setting the default pulze model if none given.
type pulzeProxy struct {
	settings Settings
	// rp is a reverse proxy handling the modified request. Use this rather than
	// our own client, since it handles things like buffering.
	rp *httputil.ReverseProxy
}

func newPulzeProxy(settings Settings) http.Handler {
	// We make all of the actual modifications in ServeHTTP, since they can fail
	// and we want to early-return from HTTP requests in that case.
	director := func(req *http.Request) {}
	return &pulzeProxy{
		settings: settings,
		rp:       &httputil.ReverseProxy{Director: director},
	}
}

func (p *pulzeProxy) modifyRequest(req *http.Request) error {
	err := modifyURL(p.settings.Provider, req)
	if err != nil {
		return fmt.Errorf("modify url: %w", err)
	}

	log.DefaultLogger.Debug("Pre URL: %s", req.URL.Path)

	req.URL.Path = strings.TrimPrefix(req.URL.Path, "/pulze")
	req.Header.Add("Authorization", "Bearer "+p.settings.Provider.apiKey)

	log.DefaultLogger.Debug("After URL: %s", req.URL.Path)

	// Read the body so we can determine if we need to add the configured pulze model
	bodyBytes, _ := io.ReadAll(req.Body)
	var requestBody map[string]interface{}
	err = json.Unmarshal(bodyBytes, &requestBody)
	if err != nil {
		return fmt.Errorf("unmarshal request body: %w", err)
	}

	// check if model is empty or not present
	if val, ok := requestBody["model"].(string); !ok || val == "" {
		requestBody["model"] = p.settings.Provider.PulzeModel
		log.DefaultLogger.Debug(fmt.Sprintf("New Body: %s", requestBody))
	}

	newBodyBytes, err := json.Marshal(requestBody)
	if err != nil {
		return fmt.Errorf("unmarshal request body: %w", err)
	}

	req.Body = io.NopCloser(bytes.NewBuffer(newBodyBytes))
	req.ContentLength = int64(len(newBodyBytes))
	return nil
}

func (p *pulzeProxy) ServeHTTP(w http.ResponseWriter, req *http.Request) {
	err := p.modifyRequest(req)
	if err != nil {
		// Attempt to write the error as JSON.
		jd, err := json.Marshal(map[string]string{"error": err.Error()})
		if err != nil {
			// We can't write JSON, so just write the error string.
			w.WriteHeader(http.StatusInternalServerError)
			_, err = w.Write([]byte(err.Error()))
			if err != nil {
				log.DefaultLogger.Error("Unable to write error response", "err", err)
			}
			return
		}
		w.WriteHeader(http.StatusBadRequest)
		_, err = w.Write(jd)
		if err != nil {
			log.DefaultLogger.Error("Unable to write error response", "err", err)
		}
		return
	}
	p.rp.ServeHTTP(w, req)
}

// azureOpenAIProxy is a reverse proxy for Azure OpenAI API calls.
// It modifies the request to point to the configured Azure OpenAI API, returning
// a 400 error if the URL in settings cannot be parsed or if the request refers
// to a model without a corresponding deployment in settings. It then proxies the request
// using the configured API key and deployment.
type azureOpenAIProxy struct {
	settings Settings
	// rp is a reverse proxy handling the modified request. Use this rather than
	// our own client, since it handles things like buffering.
	rp *httputil.ReverseProxy
}

func (a *azureOpenAIProxy) modifyRequest(req *http.Request) error {
<<<<<<< HEAD
	err := modifyURL(a.settings.Provider, req)
=======
	err := modifyURL(a.settings.OpenAI.URL, req)
>>>>>>> 41edf24b
	if err != nil {
		return fmt.Errorf("modify url: %w", err)
	}

	// Read the body so we can determine the deployment to use
	// by mapping the model in the request to a deployment in settings.
	// Azure OpenAI API requires this deployment name in the URL.
	bodyBytes, _ := io.ReadAll(req.Body)
	var requestBody map[string]interface{}
	err = json.Unmarshal(bodyBytes, &requestBody)
	if err != nil {
		return fmt.Errorf("unmarshal request body: %w", err)
	}

	// Find the deployment for the model.
	// Models are mapped to deployments in settings.Provider.AzureMapping.
	var deployment string = ""
	for _, v := range a.settings.Provider.AzureMapping {
		if val, ok := requestBody["model"].(string); ok && val == v[0] {
			deployment = v[1]
			break
		}
	}

	if deployment == "" {
		return fmt.Errorf("no deployment found for model: %s", requestBody["model"])
	}

	// We've got a deployment, so finish modifying the request.
	req.URL.Path = fmt.Sprintf("/openai/deployments/%s/%s", deployment, strings.TrimPrefix(req.URL.Path, "/openai/v1/"))
	req.Header.Add("api-key", a.settings.Provider.apiKey)
	req.URL.RawQuery = "api-version=2023-03-15-preview"

	// Remove extra fields
	delete(requestBody, "model")

	newBodyBytes, err := json.Marshal(requestBody)
	if err != nil {
		return fmt.Errorf("unmarshal request body: %w", err)
	}
	req.Body = io.NopCloser(bytes.NewBuffer(newBodyBytes))
	req.ContentLength = int64(len(newBodyBytes))
	return nil
}

func (a *azureOpenAIProxy) ServeHTTP(w http.ResponseWriter, req *http.Request) {
	err := a.modifyRequest(req)
	if err != nil {
		// Attempt to write the error as JSON.
		jd, err := json.Marshal(map[string]string{"error": err.Error()})
		if err != nil {
			// We can't write JSON, so just write the error string.
			w.WriteHeader(http.StatusInternalServerError)
			_, err = w.Write([]byte(err.Error()))
			if err != nil {
				log.DefaultLogger.Error("Unable to write error response", "err", err)
			}
			return
		}
		w.WriteHeader(http.StatusBadRequest)
		_, err = w.Write(jd)
		if err != nil {
			log.DefaultLogger.Error("Unable to write error response", "err", err)
		}
		return
	}
	a.rp.ServeHTTP(w, req)
}

func newAzureOpenAIProxy(settings Settings) http.Handler {
	// We make all of the actual modifications in ServeHTTP, since they can fail
	// and we want to early-return from HTTP requests in that case.
	director := func(req *http.Request) {}
	return &azureOpenAIProxy{
		settings: settings,
		rp: &httputil.ReverseProxy{
			Director: director,
		},
	}
}

// grafanaOpenAIProxy is a reverse proxy for OpenAI API calls, that proxies all
// requests via the llm-gateway.
type grafanaOpenAIProxy struct {
	settings Settings
	// rp is a reverse proxy handling the modified request. Use this rather than
	// our own client, since it handles things like buffering.
	rp *httputil.ReverseProxy
}

func (a *grafanaOpenAIProxy) ServeHTTP(w http.ResponseWriter, req *http.Request) {
	err := modifyURL(a.settings.LLMGateway.URL+"/openai", req) // GER: FIXME - not durable to / added
	if err != nil {
		// Attempt to write the error as JSON.
		jd, err := json.Marshal(map[string]string{"error": err.Error()})
		if err != nil {
			// We can't write JSON, so just write the error string.
			w.WriteHeader(http.StatusInternalServerError)
			_, err = w.Write([]byte(err.Error()))
			if err != nil {
				log.DefaultLogger.Error("Unable to write error response", "err", err)
			}
			return
		}
		w.WriteHeader(http.StatusBadRequest)
		_, err = w.Write(jd)
		if err != nil {
			log.DefaultLogger.Error("Unable to write error response", "err", err)
		}
	}
	a.rp.ServeHTTP(w, req)
}

func newGrafanaOpenAIProxy(settings Settings) http.Handler {
	director := func(req *http.Request) {
		req.Header.Add("Authorization", "Bearer "+settings.LLMGateway.apiKey)
		req.Header.Add("X-Scope-OrgID", settings.Tenant)
	}

	return &grafanaOpenAIProxy{
		settings: settings,
		rp:       &httputil.ReverseProxy{Director: director},
	}
}

type vectorSearchRequest struct {
	Query      string                 `json:"query"`
	Collection string                 `json:"collection"`
	TopK       uint64                 `json:"topK"`
	Filter     map[string]interface{} `json:"filter"`
}

type vectorSearchResponse struct {
	Results []store.SearchResult `json:"results"`
}

func (app *App) handleVectorSearch(w http.ResponseWriter, req *http.Request) {
	if app.vectorService == nil {
		w.WriteHeader(http.StatusServiceUnavailable)
		return
	}
	if req.Method != http.MethodPost {
		w.WriteHeader(http.StatusMethodNotAllowed)
		return
	}
	body := vectorSearchRequest{}
	if err := json.NewDecoder(req.Body).Decode(&body); err != nil {
		http.Error(w, err.Error(), http.StatusBadRequest)
		return
	}
	if body.TopK == 0 {
		body.TopK = 10
	}
	results, err := app.vectorService.Search(req.Context(), body.Collection, body.Query, body.TopK, body.Filter)
	if err != nil {
		http.Error(w, err.Error(), http.StatusInternalServerError)
		return
	}
	resp := vectorSearchResponse{Results: results}
	bodyJSON, err := json.Marshal(resp)
	if err != nil {
		http.Error(w, err.Error(), http.StatusInternalServerError)
		return
	}
	//nolint:errcheck // Just do our best to write.
	w.Write(bodyJSON)
}

// SaveLLMOptInDataToGrafanaCom persists Grafana-managed LLM opt-in data to grafana.com.
// This is required because provisioned plugins' settings do not survive a restart, and are
// always reset to the state in grafana.com's provisioned-plugins endpoint.
//
// This function (and getPluginID) use the [/api/gnet][] endpoint, which [proxies requests][] to
// the Grafana instance's configured [`GrafanaComUrl` setting][], which is set to the correct
// value for the environment in Hosted Grafana instances.
//
// [/api/gnet]: https://github.com/grafana/grafana/blob/4d8287b319514b750617c20c130ffc424a3ecf2c/pkg/api/api.go#L677
// [proxies requests]: https://github.com/grafana/grafana/blob/4bc582570ef7e713599ab3f2009fa75c27bb8a02/pkg/api/grafana_com_proxy.go#L28
// [`GrafanaComUrl` setting]: https://github.com/grafana/grafana/blob/460be702619428e455ba74f8fb3bb563c1bea43a/pkg/setting/setting.go#L1088
// Handles requests to /save-llm-state endpoint, and pushes state to GCom.
func (app *App) handleSaveLLMState(w http.ResponseWriter, req *http.Request) {
	log.DefaultLogger.Debug("Handling request to save LLM state to gcom..")
	if app.saToken == "" {
		// not available in Grafana < 10.2.3 or if externalServiceAccounts feature flag is not enabled
		handleError(w, fmt.Errorf("Service account token not available; cannot save LLM state to gcom"), http.StatusForbidden)
		return
	}

	if req.Method != http.MethodPost {
		handleError(w, fmt.Errorf("invalid method"), http.StatusMethodNotAllowed)
		return
	}

	// Read the request body
	requestData := SaveLLMStateData{}
	if req.Body != nil {
		defer func() {
			if err := req.Body.Close(); err != nil {
				handleError(w, fmt.Errorf("failed to close request body %w", err), http.StatusInternalServerError)
				return
			}
		}()
		b, err := io.ReadAll(req.Body)
		if err != nil {
			handleError(w, fmt.Errorf("failed to read request body to bytes %w", err), http.StatusInternalServerError)
			return
		} else {
			err := json.Unmarshal(b, &requestData)
			if err != nil {
				handleError(w, fmt.Errorf("failed to unmarshal request body to JSON %w", err), http.StatusInternalServerError)
				return
			}
		}
	} else {
		log.DefaultLogger.Warn("Request body is nil")
	}

	// turn the optIn bool into a string
	var optIn string
	if requestData.OptIn {
		optIn = "1"
	} else {
		optIn = "0"
	}

	user := httpadapter.UserFromContext(req.Context())

	if user == nil || user.Email == "" {
		handleError(w, fmt.Errorf("valid user not found (please sign in and retry)"), http.StatusUnauthorized)
		return
	}

	if user.Role != "Admin" {
		handleError(w, fmt.Errorf("only admins can opt-in to Grafana managed LLM"), http.StatusForbidden)
		return
	}

	notHG := os.Getenv("NOT_HG")
	if notHG != "" {
		log.DefaultLogger.Info("NOT_HG variable found; skipping saving settings to gcom and returning success.")
		w.WriteHeader(http.StatusOK)
		_, err := w.Write([]byte(`{"status": "Success"}`))
		if err != nil {
			handleError(w, fmt.Errorf("failed to write response body %w", err), http.StatusInternalServerError)
			return
		}
	}

	optInData := instanceLLMOptInData{
		IsOptIn:        optIn,
		OptInChangedBy: user.Email,
	}

	// Prepare the request to gcom
	jsonData, err := json.Marshal(optInData)
	if err != nil {
		handleError(w, fmt.Errorf("failed to marshal plugin jsonData %w", err), http.StatusInternalServerError)
		return
	}

	gcomPath := fmt.Sprintf("/api/gnet/instances/%s", app.settings.Tenant)
	proxyReq, err := http.NewRequestWithContext(req.Context(), "POST", app.grafanaAppURL+gcomPath, bytes.NewReader(jsonData))
	if err != nil {
		handleError(w, fmt.Errorf("failed to create http request %w", err), http.StatusBadRequest)
		return
	}
	// Set the headers with the service account token
	proxyReq.Header.Set("Authorization", fmt.Sprintf("Bearer %s", app.saToken))
	proxyReq.Header.Set("X-Api-Key", app.settings.GrafanaComAPIKey)
	proxyReq.Header.Set("Content-Type", "application/json")

	httpClient := &http.Client{}
	resp, err := httpClient.Do(proxyReq)
	if err != nil {
		handleError(w, fmt.Errorf("failed to send request to gcom %w", err), http.StatusBadRequest)
		return
	}
	defer resp.Body.Close()
	if resp.StatusCode != http.StatusOK {
		log.DefaultLogger.Error("Error response from gcom", "status", resp.Status)
		// parse the response body and return it
		b, err := io.ReadAll(resp.Body)
		if err != nil {
			handleError(w, fmt.Errorf("failed to read response body to bytes %w", err), http.StatusInternalServerError)
			return
		}
		handleError(w, fmt.Errorf("failed to save state in gcom: %s %s", resp.Status, string(b)), http.StatusInternalServerError)
		return
	}
	log.DefaultLogger.Debug("Saved state in gcom", "status", resp.Status)

	// write a success response body since backendSrv.* needs a valid json response body
	w.WriteHeader(http.StatusOK)
	_, err = w.Write([]byte(`{"status": "Success"}`))
	if err != nil {
		handleError(w, fmt.Errorf("failed to write response body %w", err), http.StatusInternalServerError)
		return
	}
}

// registerRoutes takes a *http.ServeMux and registers some HTTP handlers.
func (a *App) registerRoutes(mux *http.ServeMux, settings Settings) {
	switch settings.Provider.Name {
	case providerOpenAI:
		mux.Handle("/openai/", newOpenAIProxy(settings))
	case providerAzure:
		mux.Handle("/openai/", newAzureOpenAIProxy(settings))
<<<<<<< HEAD
	case providerPulze:
		mux.Handle("/pulze/", newPulzeProxy(settings))
=======
	case openAIProviderGrafana:
		mux.Handle("/openai/", newGrafanaOpenAIProxy(settings))
>>>>>>> 41edf24b
	default:
		log.DefaultLogger.Warn("Unknown OpenAI provider configured", "provider", settings.Provider.Name)
	}
	mux.HandleFunc("/vector/search", a.handleVectorSearch)
	mux.HandleFunc("/save-llm-state", a.handleSaveLLMState)
}<|MERGE_RESOLUTION|>--- conflicted
+++ resolved
@@ -16,11 +16,6 @@
 	"github.com/grafana/grafana-plugin-sdk-go/backend/resource/httpadapter"
 )
 
-<<<<<<< HEAD
-// modifyURL modifies the request URL to point to the configured provider API.
-func modifyURL(provider ProviderSettings, req *http.Request) error {
-	u, err := url.Parse(provider.URL)
-=======
 func handleError(w http.ResponseWriter, err error, status int) {
 	log.DefaultLogger.Error(err.Error())
 	// Attempt to write the error as JSON.
@@ -44,7 +39,6 @@
 // modifyURL modifies the request URL to point to the configured OpenAI API.
 func modifyURL(openAIUrl string, req *http.Request) error {
 	u, err := url.Parse(openAIUrl)
->>>>>>> 41edf24b
 	if err != nil {
 		log.DefaultLogger.Error("Unable to parse provider URL", "err", err)
 		return fmt.Errorf("parse provider URL: %w", err)
@@ -66,11 +60,7 @@
 }
 
 func (a *openAIProxy) ServeHTTP(w http.ResponseWriter, req *http.Request) {
-<<<<<<< HEAD
-	err := modifyURL(a.settings.Provider, req)
-=======
 	err := modifyURL(a.settings.OpenAI.URL, req)
->>>>>>> 41edf24b
 	if err != nil {
 		// Attempt to write the error as JSON.
 		jd, err := json.Marshal(map[string]string{"error": err.Error()})
@@ -95,8 +85,8 @@
 func newOpenAIProxy(settings Settings) http.Handler {
 	director := func(req *http.Request) {
 		req.URL.Path = strings.TrimPrefix(req.URL.Path, "/openai")
-		req.Header.Add("Authorization", "Bearer "+settings.Provider.apiKey)
-		req.Header.Add("OpenAI-Organization", settings.Provider.OrganizationID)
+		req.Header.Add("Authorization", "Bearer "+settings.OpenAI.apiKey)
+		req.Header.Add("OpenAI-Organization", settings.OpenAI.OrganizationID)
 	}
 	return &openAIProxy{
 		settings: settings,
@@ -104,29 +94,29 @@
 	}
 }
 
-// pulzeProxy is a reverse proxy for Pulze API calls.
+// pulzeOpenAIProxy is a reverse proxy for Pulze API calls.
 // It modifies the request to point to the configured OpenAI API, returning
 // a 400 error if the URL in settings cannot be parsed, then proxies the request
 // using the configured API key and setting the default pulze model if none given.
-type pulzeProxy struct {
+type pulzeOpenAIProxy struct {
 	settings Settings
 	// rp is a reverse proxy handling the modified request. Use this rather than
 	// our own client, since it handles things like buffering.
 	rp *httputil.ReverseProxy
 }
 
-func newPulzeProxy(settings Settings) http.Handler {
+func newPulzeOpenAIProxy(settings Settings) http.Handler {
 	// We make all of the actual modifications in ServeHTTP, since they can fail
 	// and we want to early-return from HTTP requests in that case.
 	director := func(req *http.Request) {}
-	return &pulzeProxy{
+	return &pulzeOpenAIProxy{
 		settings: settings,
 		rp:       &httputil.ReverseProxy{Director: director},
 	}
 }
 
-func (p *pulzeProxy) modifyRequest(req *http.Request) error {
-	err := modifyURL(p.settings.Provider, req)
+func (p *pulzeOpenAIProxy) modifyRequest(req *http.Request) error {
+	err := modifyURL(p.settings.OpenAI.URL, req)
 	if err != nil {
 		return fmt.Errorf("modify url: %w", err)
 	}
@@ -134,7 +124,7 @@
 	log.DefaultLogger.Debug("Pre URL: %s", req.URL.Path)
 
 	req.URL.Path = strings.TrimPrefix(req.URL.Path, "/pulze")
-	req.Header.Add("Authorization", "Bearer "+p.settings.Provider.apiKey)
+	req.Header.Add("Authorization", "Bearer "+p.settings.OpenAI.apiKey)
 
 	log.DefaultLogger.Debug("After URL: %s", req.URL.Path)
 
@@ -148,7 +138,7 @@
 
 	// check if model is empty or not present
 	if val, ok := requestBody["model"].(string); !ok || val == "" {
-		requestBody["model"] = p.settings.Provider.PulzeModel
+		requestBody["model"] = p.settings.OpenAI.PulzeModel
 		log.DefaultLogger.Debug(fmt.Sprintf("New Body: %s", requestBody))
 	}
 
@@ -162,7 +152,7 @@
 	return nil
 }
 
-func (p *pulzeProxy) ServeHTTP(w http.ResponseWriter, req *http.Request) {
+func (p *pulzeOpenAIProxy) ServeHTTP(w http.ResponseWriter, req *http.Request) {
 	err := p.modifyRequest(req)
 	if err != nil {
 		// Attempt to write the error as JSON.
@@ -199,11 +189,7 @@
 }
 
 func (a *azureOpenAIProxy) modifyRequest(req *http.Request) error {
-<<<<<<< HEAD
-	err := modifyURL(a.settings.Provider, req)
-=======
 	err := modifyURL(a.settings.OpenAI.URL, req)
->>>>>>> 41edf24b
 	if err != nil {
 		return fmt.Errorf("modify url: %w", err)
 	}
@@ -221,7 +207,7 @@
 	// Find the deployment for the model.
 	// Models are mapped to deployments in settings.Provider.AzureMapping.
 	var deployment string = ""
-	for _, v := range a.settings.Provider.AzureMapping {
+	for _, v := range a.settings.OpenAI.AzureMapping {
 		if val, ok := requestBody["model"].(string); ok && val == v[0] {
 			deployment = v[1]
 			break
@@ -234,7 +220,7 @@
 
 	// We've got a deployment, so finish modifying the request.
 	req.URL.Path = fmt.Sprintf("/openai/deployments/%s/%s", deployment, strings.TrimPrefix(req.URL.Path, "/openai/v1/"))
-	req.Header.Add("api-key", a.settings.Provider.apiKey)
+	req.Header.Add("api-key", a.settings.OpenAI.apiKey)
 	req.URL.RawQuery = "api-version=2023-03-15-preview"
 
 	// Remove extra fields
@@ -506,20 +492,17 @@
 
 // registerRoutes takes a *http.ServeMux and registers some HTTP handlers.
 func (a *App) registerRoutes(mux *http.ServeMux, settings Settings) {
-	switch settings.Provider.Name {
-	case providerOpenAI:
+	switch settings.OpenAI.Provider {
+	case openAIProviderOpenAI:
 		mux.Handle("/openai/", newOpenAIProxy(settings))
-	case providerAzure:
+	case openAIProviderAzure:
 		mux.Handle("/openai/", newAzureOpenAIProxy(settings))
-<<<<<<< HEAD
-	case providerPulze:
-		mux.Handle("/pulze/", newPulzeProxy(settings))
-=======
 	case openAIProviderGrafana:
 		mux.Handle("/openai/", newGrafanaOpenAIProxy(settings))
->>>>>>> 41edf24b
+	case openAIProviderPulze:
+		mux.Handle("/pulze/", newPulzeOpenAIProxy(settings))
 	default:
-		log.DefaultLogger.Warn("Unknown OpenAI provider configured", "provider", settings.Provider.Name)
+		log.DefaultLogger.Warn("Unknown OpenAI provider configured", "provider", settings.OpenAI.Provider)
 	}
 	mux.HandleFunc("/vector/search", a.handleVectorSearch)
 	mux.HandleFunc("/save-llm-state", a.handleSaveLLMState)
