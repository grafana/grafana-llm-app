package plugin

import (
	"encoding/base64"
	"encoding/json"
	"errors"
	"net/url"
	"strings"

	"github.com/grafana/grafana-llm-app/pkg/plugin/vector"
	"github.com/grafana/grafana-llm-app/pkg/plugin/vector/embed"
	"github.com/grafana/grafana-plugin-sdk-go/backend"
	"github.com/grafana/grafana-plugin-sdk-go/backend/log"
)

<<<<<<< HEAD
=======
const openAIKey = "openAIKey"
const encodedTenantAndTokenKey = "base64EncodedAccessToken"

>>>>>>> be1a8876
type openAIProvider string

const (
	openAIProviderOpenAI  openAIProvider = "openai"
	openAIProviderAzure   openAIProvider = "azure"
	openAIProviderGrafana openAIProvider = "grafana" // via llm-gateway
	openAIProviderPulze   openAIProvider = "pulze"

	openAIKey                = "openAIKey"
	llmGatewayKey            = "llmGatewayKey"
	encodedTenantAndTokenKey = "base64EncodedAccessToken"
)

// OpenAISettings contains the user-specified OpenAI connection details
type OpenAISettings struct {
	// The URL to the OpenAI provider
	URL string `json:"url"`

	// The OrgID to be passed to OpenAI in requests
	OrganizationID string `json:"organizationId"`

	// What OpenAI provider the user selected. Note this can specify using the LLMGateway
	Provider openAIProvider `json:"provider"`

	// Model mappings required for Azure's OpenAI
	AzureMapping [][]string `json:"azureModelMapping"`

	// The pulze model to use
	PulzeModel string `json:"pulzeModel"`

	// apiKey is the user-specified  api key needed to authenticate requests to the OpenAI
	// provider (excluding the LLMGateway). Stored securely.
	apiKey string
}

// LLMGatewaySettings contains the configuration for the Grafana Managed Key LLM solution.
type LLMGatewaySettings struct {
	// This is the URL of the LLM endpoint of the machine learning backend which proxies
	// the request to our llm-gateway. If empty, the gateway is disabled.
	URL string `json:"url"`

	// IsOptIn indicates if customer has enabled the Grafana Managed Key LLM.
	// If not specified, this will be false.
	IsOptIn bool `json:"isOptIn"`
}

// Settings contains the plugin's settings and secrets required by the plugin backend.
type Settings struct {
	// Tenant is the stack ID (Hosted Grafana ID) of the instance this plugin
	// is running on.
	Tenant string

	// GrafanaComAPIKey is a grafana.com Editor API key used to interact with the grafana.com API.
	//
	// It is created by the grafana.com API when the plugin is first provisioned for a tenant.
	//
	// It is used when persisting the plugin's settings after setup.
	GrafanaComAPIKey string

	// OpenAI related settings
	OpenAI OpenAISettings `json:"openAI"`

	// VectorDB settings. May rely on OpenAI settings.
	Vector vector.VectorSettings `json:"vector"`

	// LLMGateway provides Grafana-managed OpenAI.
	LLMGateway LLMGatewaySettings `json:"llmGateway"`
}

func loadSettings(appSettings backend.AppInstanceSettings) (*Settings, error) {
	settings := Settings{
		OpenAI: OpenAISettings{
			URL:      "https://api.openai.com",
			Provider: openAIProviderOpenAI,
		},
		LLMGateway: LLMGatewaySettings{
			IsOptIn: false, // always assume opted-out unless specified
		},
	}

	if len(appSettings.JSONData) != 0 {
		err := json.Unmarshal(appSettings.JSONData, &settings)
		if err != nil {
			log.DefaultLogger.Error(err.Error())
			return nil, err
		}
	}

	// We need to handle the case where the user has customized the URL,
	// then reverted that customization so that the JSON data includes
	// an empty string.
	if settings.OpenAI.URL == "" {
		settings.OpenAI.URL = "https://api.openai.com"
	}
	if settings.Vector.Embed.Type == embed.EmbedderOpenAI {
		settings.Vector.Embed.OpenAI.URL = settings.OpenAI.URL
		settings.Vector.Embed.OpenAI.AuthType = "openai-key-auth"
	}

	// Fallback logic if no LLMGateway URL provided by the provisioning/GCom.
	if settings.LLMGateway.URL == "" {
		log.DefaultLogger.Warn("Could not get LLM Gateway URL from config, the LLM Gateway support is disabled")
	}

	switch settings.OpenAI.Provider {
	case openAIProviderOpenAI:
	case openAIProviderAzure:
	case openAIProviderGrafana:
		if settings.LLMGateway.URL == "" {
			// llm-gateway not available, this provider is invalid so switch to disabled
			log.DefaultLogger.Warn("Cannot use LLM Gateway as no URL specified, disabling it")
			settings.OpenAI.Provider = ""
		}
	case openAIProviderPulze:
		if settings.OpenAI.URL == "" {
			settings.OpenAI.URL = "https://api.pulze.ai/v1"
		}
	default:
		// Default to disabled LLM support if an unknown provider was specified.
		log.DefaultLogger.Warn("Unknown OpenAI provider", "provider", settings.OpenAI.Provider)
		settings.OpenAI.Provider = ""
	}

	// Read user's OpenAI key & the LLMGateway key
	settings.OpenAI.apiKey = appSettings.DecryptedSecureJSONData[openAIKey]

	// TenantID and GrafanaCom token are combined as "tenantId:GComToken" and base64 encoded, the following undoes that.
	encodedTenantAndToken, ok := appSettings.DecryptedSecureJSONData[encodedTenantAndTokenKey]
	if ok {
		token, err := base64.StdEncoding.DecodeString(encodedTenantAndToken)
		if err != nil {
			log.DefaultLogger.Error(err.Error())
			return nil, err
		}
		tokenParts := strings.Split(strings.TrimSpace(string(token)), ":")
		if len(tokenParts) != 2 {
			return nil, errors.New("invalid access token")
		}
		settings.Tenant = strings.TrimSpace(tokenParts[0])
		if settings.Tenant == "" {
			return nil, errors.New("invalid tenant")
		}
		settings.GrafanaComAPIKey = strings.TrimSpace(tokenParts[1])
		if settings.GrafanaComAPIKey == "" {
			return nil, errors.New("invalid grafana.com API key")
		}
	}

	return &settings, nil
}

// InstanceLLMOptInData contains the LLM opt-in state and the last user who changed it
type instanceLLMOptInData struct {
	IsOptIn        string `json:"llmIsOptIn"` // string with "0" being false, and "1" being true
	OptInChangedBy string `json:"llmOptInChangedBy"`
}

type SaveLLMStateData struct {
	GrafanaURL     url.URL `json:"grafanaUrl"`
	OptIn          bool    `json:"optIn"`
	OptInChangedBy string  `json:"optInChangedBy"`
}<|MERGE_RESOLUTION|>--- conflicted
+++ resolved
@@ -13,12 +13,6 @@
 	"github.com/grafana/grafana-plugin-sdk-go/backend/log"
 )
 
-<<<<<<< HEAD
-=======
-const openAIKey = "openAIKey"
-const encodedTenantAndTokenKey = "base64EncodedAccessToken"
-
->>>>>>> be1a8876
 type openAIProvider string
 
 const (
