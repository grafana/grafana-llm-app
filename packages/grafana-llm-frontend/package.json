{
  "name": "@grafana/llm",
<<<<<<< HEAD
  "version": "0.8.5",
=======
  "version": "0.9.0",
>>>>>>> ad391caf
  "description": "A grafana library for llm",
  "exports": {
    ".": {
      "types": "./dist/index.d.ts",
      "import": "./dist/esm/index.js",
      "require": "./dist/index.js"
    }
  },
  "main": "./dist/index.js",
  "module": "./dist/esm/index.js",
  "source": "./src/index.ts",
  "types": "./dist/index.d.ts",
  "sideEffects": false,
  "scripts": {
    "dev": "rollup --config --watch",
    "build": "rollup --config",
    "test": "jest",
    "test:watch": "jest --watch --onlyChanged",
    "test:ci": "jest",
    "typecheck": "tsc --noEmit",
    "lint": "eslint --cache --ignore-path ../../.gitignore --ext .js,.jsx,.ts,.tsx .",
    "lint:fix": "npm run lint -- --fix"
  },
  "keywords": [],
  "author": "Grafana",
  "license": "Apache-2.0",
  "devDependencies": {
    "@rollup/plugin-node-resolve": "^15.2.3",
    "rollup": "^4.13.0",
    "rollup-plugin-dts": "^6.1.0",
    "rollup-plugin-esbuild": "^6.1.1",
    "rollup-plugin-node-externals": "^7.0.1",
    "typescript": "5.3.3"
  },
  "dependencies": {
    "@grafana/data": "10.4.0",
    "@grafana/runtime": "10.4.0",
    "react": "18.2.0",
    "react-use": "17.5.0",
    "rxjs": "7.8.1",
    "semver": "7.6.0"
  }
}<|MERGE_RESOLUTION|>--- conflicted
+++ resolved
@@ -1,10 +1,6 @@
 {
   "name": "@grafana/llm",
-<<<<<<< HEAD
-  "version": "0.8.5",
-=======
   "version": "0.9.0",
->>>>>>> ad391caf
   "description": "A grafana library for llm",
   "exports": {
     ".": {
